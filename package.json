{
  "name": "multiconnect",
  "version": "0.0.0-DEV",
  "description": "",
  "type": "module",
  "scripts": {
    "dev": "vite dev",
    "build": "vite build",
    "preview": "vite preview",
    "check": "svelte-kit sync && svelte-check --tsconfig ./tsconfig.json",
    "check:watch": "svelte-kit sync && svelte-check --tsconfig ./tsconfig.json --watch",
    "tauri": "tauri"
  },
  "license": "MIT",
  "dependencies": {
    "@tauri-apps/api": "^2",
    "@tauri-apps/plugin-opener": "^2"
  },
  "devDependencies": {
    "@sveltejs/adapter-static": "^3.0.6",
    "@sveltejs/kit": "^2.9.0",
    "@sveltejs/vite-plugin-svelte": "^5.0.0",
    "svelte": "^5.0.0",
<<<<<<< HEAD
    "svelte-check": "^4.1.4",
    "typescript": "~5.6.2",
=======
    "svelte-check": "^4.0.0",
    "typescript": "~5.7.3",
>>>>>>> 627c71e2
    "vite": "^6.0.3",
    "@tauri-apps/cli": "^2"
  }
}<|MERGE_RESOLUTION|>--- conflicted
+++ resolved
@@ -21,13 +21,8 @@
     "@sveltejs/kit": "^2.9.0",
     "@sveltejs/vite-plugin-svelte": "^5.0.0",
     "svelte": "^5.0.0",
-<<<<<<< HEAD
     "svelte-check": "^4.1.4",
-    "typescript": "~5.6.2",
-=======
-    "svelte-check": "^4.0.0",
     "typescript": "~5.7.3",
->>>>>>> 627c71e2
     "vite": "^6.0.3",
     "@tauri-apps/cli": "^2"
   }
